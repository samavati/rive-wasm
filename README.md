# Rive.js

[Rive's](https://rive.app) web runtime.

Please see the [changelog](https://github.com/rive-app/rive-wasm/blob/master/js/CHANGELOG.md) for info on latest updates.

## Wasm

If you're looking for information on our low-level Wasm runtime, please check out [these docs](https://github.com/rive-app/rive-wasm/tree/master/wasm).

## v6 Users
If you're using Rive files in v6 format, then please use the `0.6.1` version of this package. Versions older than this have a breaking bug.

## Installing
The easiest way to run this is to copy ```dist/rive.min.js``` into your project and embed with a ```script``` tag:

```javascript
<script src="https://unpkg.com/rive-js@0.7.11/dist/rive.min.js"></script>
```

<<<<<<< HEAD
If you're using npm, you cn include it in your dependencies:
=======
If you're using npm, you can include it in your dependencies:
>>>>>>> e9c27420

```json
{
  "name": "my-app",
  "dependencies": {
    "rive-js": "0.7.11"
  }
}
```

## Quick Start

Play the first animation in the default artboard:

```html
<canvas id="canvas" width="400" height="300"></canvas>
<script src="https://unpkg.com/rive-js@0.7.11/dist/rive.min.js"></script>
<script>
    // autoplays the first animation in the default artboard
    new rive.Rive({
        src: 'https://cdn.rive.app/animations/off_road_car_v7.riv',
        canvas: document.getElementById('canvas'),
        autoplay: true,
    });
</script>
```

## Layout

Rive.js lets you decide how your animations will be laid out in the canvas. The ```Layout``` objects lets you set the fit, alignment and optinonally the min and max of the x/y coordinates.

These can be set when a Rive object is first created:

```js
new rive.Rive({
    src: 'https://cdn.rive.app/animations/off_road_car_v7.riv',
    canvas: document.getElementById('canvas'),
    layout: new rive.Layout({fit: 'contain', alignment: 'topRight'}),
    autoplay: true,
});
```

Options for ```fit``` are:
- 'cover'
- 'contain'
- 'Fill'
- 'fitWidth'
- 'fitHeight'
- 'none'
- 'scaleDown'

Options for ```alignment``` are:
- 'center'
- 'topLeft'
- 'topCenter'
- 'topRight'
- 'centerLeft'
- 'centerRight'
- 'bottomLeft'
- 'bottomCenter'
- 'bottomRight'

Depending on the size of your artboard and the size of the canvas into which it's rendering, some of the fit and alignment values may produce the same layout.

The layout can be updated at any time with the ```layout``` setter:

```js
    const r = new rive.Rive({
        src: 'https://cdn.rive.app/animations/off_road_car_v7.riv',
        canvas: document.getElementById('canvas'),
        autoplay: true,
    });

    r.layout = new rive.Layout({fit: rive.Fit.Cover, alignment: rive.Alignment.BottomCenter});
```

Note that either strings or enums can be used for the fit and alignment parameters.

## Playing and Mixing Animations

Rive.js requires two things: a link to the Rive file, and a canvas element where the animation should be rendered. Setting ```autoplay: true``` will play a one-shot animation once, or a looping animation continuously.

If you want to specify which artboard or animation to play:

```js
new rive.Rive({
    src: 'https://cdn.rive.app/animations/off_road_car_v7.riv',
    canvas: document.getElementById('canvas'),
    artboard: 'New Artboard',
    animations: 'idle',
    autoplay: true,
});
```

```animations``` can also take a list of animations, which will be mixed together:

```js
new rive.Rive({
    src: 'https://cdn.rive.app/animations/off_road_car_v7.riv',
    canvas: document.getElementById('canvas'),
    animations: ['idle', 'windshield_wipers', 'bouncing'],
    autoplay: true,
});
```

```animations``` can take either a string for a single animation, or a list of strings for multiple animations.

You can manually start and pause playback, and check if playback is active:

```js
const r = new rive.Rive({
    src: 'https://cdn.rive.app/animations/off_road_car_v7.riv',
    canvas: document.getElementById('canvas'),
});

r.play();
r.pause();
r.isPlaying ? console.log('Playing') : console.log('Not playing');
```

If you want to play, or mix in, more animations, ```play``` can take an array of animation names:

```js
r.play(['windshield_wipers']);
```

If you want to pause animations, while still have others playing, ```pause``` can also take an array of animation names:

```js
r.pause(['windshield_wipers', 'bouncing']);
```

Same goes for stopping animations:

```js
r.stop(['idle']);
```

It's important to note that unless you specifically pause or stop *looping* animations, they'll play forever. *one-shot* animations will automatically stop when they reach the end of the animation, so you can repeatedly call ```play([<one-shot>])``` and it will replay the animation so long at it has finished its animation.

If Rive's data is being loaded by other means, you can pass in an ArrayBuffer:

```js
const reader = new FileReader();
reader.onload = () => {
    const riveArrayBuffer = reader.result;
    new rive.Rive({
        buffer: riveArrayBuffer,
        canvas: document.getElementById('canvas'),
    });
};
reader.readAsArrayBuffer(file);
```

## State Machines

Playing state machines is much like animations; you can specify which state machine to play when creating a Rive object:

```js
new rive.Rive({
    src: 'https://cdn.rive.app/animations/skills_v7.riv',
    canvas: document.getElementById('canvas'),
    stateMachines: 'Designer\'s Test',
    autoplay: true,
});
```

You can start, pause, and stop state machines with the ```play```, ```pause```, and ```stop``` functions:

```js
const r = new rive.Rive({
    src: 'https://cdn.rive.app/animations/skills_v7.riv',
    canvas: document.getElementById('canvas'),
});

r.play('Designer\'s Test');
r.pause();
```

State machine inputs can be retrieved with ```stateMachineInputs```. Trigger inputs can be fired with ```fire``` and boolean/number inputs can have their values set with ```value```:

```js
const inputs = r.stateMachineInputs('Designer\'s Test');
inputs.forEach((input) => {
    // Trigger
    if (input.type === rive.StateMachineInputType.Trigger) {
        input.fire(); 
    }
    // Number
    else if (input.type === rive.StateMachineInputType.Number) {
        input.value = 10;
    }
    // Boolean
    else if (input.type === rive.StateMachineInputType.Boolean) {
        input.value = true;
    }
});
```

See [this example](https://github.com/rive-app/rive-wasm/blob/master/js/examples/state_machine/index.html) for more details.

## Events

Rive.js has a number of events that you can listen for:

```js
const r = new rive.Rive({
    src: 'https://cdn.rive.app/animations/off_road_car_v7.riv',
    canvas: document.getElementById('canvas'),
});

// See what animations are on the artboard once the Rive file loads
r.on('load', () => {
    console.log('Animations ' + r.animationNames());
});

// onloop will pass the name of the looped animation and loop type; useful when mixing multiple animations together
r.on('loop', (event) => {
    console.log(event.data.animation + ' has looped as a ' + event.data.type);
});
```

Event callbacks currently supported are:
  - *onload*: fired when the Rive file is loaded and ready for playback
  - *onloaderror*: fired if an error occurred while trying to load a Rive file
  - *onplay*: Rive has started playing an animation
  - *onpause*: playback has been paused
  - *onloop*: one of the playing animations has looped (```LoopEvent```)
  - *onstop*: playback has stopped (when the animation completes if not a looping animation)
  - *onstatechange*: state has changed in a state machine

You can unsubscribe from a single callback, all callbacks of a specific type, or every callback using:
  - ```unsubscribe(type, callback)```
  - ```unsubscribeAll(type)```: if ```type``` is omitted, all callbacks are unsubscribed

## Scrubbing

Paused animations can be manually advanced (scrubbed) by a specified amount of time:

```js
animation.scrub(myAnimationName, timeInSeconds);
```

## Other Properties

 - *source*: returns the source for the animation
 - *animationNames*: returns a list of animation names on the chosen (or default) artboard
 - *playingAnimationNames*: returns a list of animation names currently playing
 - *pausedAnimationNames*: returns a lists of paused animation names
 - *isPlaying*: are there any animations playing?
 - *isPaused*: are all animations paused?
 - *isStopped*: are all animation stopped?
 
## Examples

To run the examples in the ```examples``` folder, run a HTTP server at the root of the ```js``` directory. If you have Python installed, the following works nicely:

```bash
python3 -m http.server 8000
```

or Node:

```bash
npx http-server
```

and then navigate to the examples, e.g.: ```http://localhost:8000/examples/hello_world/index.html```.

## Stars Sparkline

[![Sparkline](https://stars.medv.io/rive-app/rive-wasm.svg)](https://stars.medv.io/rive-app/rive-wasm)<|MERGE_RESOLUTION|>--- conflicted
+++ resolved
@@ -18,11 +18,7 @@
 <script src="https://unpkg.com/rive-js@0.7.11/dist/rive.min.js"></script>
 ```
 
-<<<<<<< HEAD
-If you're using npm, you cn include it in your dependencies:
-=======
 If you're using npm, you can include it in your dependencies:
->>>>>>> e9c27420
 
 ```json
 {
